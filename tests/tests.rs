--- conflicted
+++ resolved
@@ -23,11 +23,7 @@
         self.world_mut().spawn(ActionsBundle::new()).id()
     }
 
-<<<<<<< HEAD
     fn actions(&mut self, agent: Entity) -> impl ModifyActions + '_ {
-=======
-    fn actions(&mut self, agent: Entity) -> AgentActions<'_> {
->>>>>>> 4b934886
         self.world_mut().actions(agent)
     }
 
